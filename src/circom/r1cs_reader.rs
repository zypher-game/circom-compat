//! R1CS circom file reader
//! Copied from <https://github.com/poma/zkutil>
//! Spec: <https://github.com/iden3/r1csfile/blob/master/doc/r1cs_bin_format.md>
use ark_ff::PrimeField;
use byteorder::{LittleEndian, ReadBytesExt};
use std::io::{Error, ErrorKind};

use ark_serialize::{SerializationError, SerializationError::IoError};
use ark_std::io::{Read, Seek, SeekFrom};

use std::collections::HashMap;

type IoResult<T> = Result<T, SerializationError>;

use super::{ConstraintVec, Constraints};

#[derive(Clone, Debug)]
pub struct R1CS<F> {
    pub num_inputs: usize,
    pub num_aux: usize,
    pub num_variables: usize,
    pub constraints: Vec<Constraints<F>>,
    pub wire_mapping: Option<Vec<usize>>,
}

impl<F: PrimeField> From<R1CSFile<F>> for R1CS<F> {
    fn from(file: R1CSFile<F>) -> Self {
        let num_inputs = (1 + file.header.n_pub_in + file.header.n_pub_out) as usize;
        let num_variables = file.header.n_wires as usize;
        let num_aux = num_variables - num_inputs;
        R1CS {
            num_aux,
            num_inputs,
            num_variables,
            constraints: file.constraints,
            wire_mapping: Some(file.wire_mapping.iter().map(|e| *e as usize).collect()),
        }
    }
}

pub struct R1CSFile<F: PrimeField> {
    pub version: u32,
    pub header: Header,
    pub constraints: Vec<Constraints<F>>,
    pub wire_mapping: Vec<u64>,
}

impl<F: PrimeField> R1CSFile<F> {
    /// reader must implement the Seek trait, for example with a Cursor
    ///
    /// ```rust,ignore
    /// let reader = BufReader::new(Cursor::new(&data[..]));
    /// ```
    pub fn new<R: Read + Seek>(mut reader: R) -> IoResult<R1CSFile<F>> {
        let mut magic = [0u8; 4];
        reader.read_exact(&mut magic)?;
        if magic != [0x72, 0x31, 0x63, 0x73] {
            return Err(IoError(Error::new(
                ErrorKind::InvalidData,
                "Invalid magic number",
            )));
        }

        let version = reader.read_u32::<LittleEndian>()?;
        if version != 1 {
            return Err(IoError(Error::new(
                ErrorKind::InvalidData,
                "Unsupported version",
            )));
        }

        let num_sections = reader.read_u32::<LittleEndian>()?;

        // todo: handle sec_size correctly
        // section type -> file offset
        let mut sec_offsets = HashMap::<u32, u64>::new();
        let mut sec_sizes = HashMap::<u32, u64>::new();

        // get file offset of each section
        for _ in 0..num_sections {
            let sec_type = reader.read_u32::<LittleEndian>()?;
            let sec_size = reader.read_u64::<LittleEndian>()?;
            let offset = reader.stream_position()?;
            sec_offsets.insert(sec_type, offset);
            sec_sizes.insert(sec_type, sec_size);
            reader.seek(SeekFrom::Current(sec_size as i64))?;
        }

        let header_type = 1;
        let constraint_type = 2;
        let wire2label_type = 3;

        let header_offset = sec_offsets.get(&header_type).ok_or_else(|| {
            Error::new(
                ErrorKind::InvalidData,
                "No section offset for header type found",
            )
        });

        reader.seek(SeekFrom::Start(*header_offset?))?;

        let header_size = sec_sizes.get(&header_type).ok_or_else(|| {
            Error::new(
                ErrorKind::InvalidData,
                "No section size for header type found",
            )
        });

        let header = Header::new(&mut reader, *header_size?)?;

        let constraint_offset = sec_offsets.get(&constraint_type).ok_or_else(|| {
            Error::new(
                ErrorKind::InvalidData,
                "No section offset for constraint type found",
            )
        });

        reader.seek(SeekFrom::Start(*constraint_offset?))?;

        let constraints = read_constraints::<&mut R, F>(&mut reader, &header)?;

        let wire2label_offset = sec_offsets.get(&wire2label_type).ok_or_else(|| {
            Error::new(
                ErrorKind::InvalidData,
                "No section offset for wire2label type found",
            )
        });

        reader.seek(SeekFrom::Start(*wire2label_offset?))?;

        let wire2label_size = sec_sizes.get(&wire2label_type).ok_or_else(|| {
            Error::new(
                ErrorKind::InvalidData,
                "No section size for wire2label type found",
            )
        });

        let wire_mapping = read_map(&mut reader, *wire2label_size?, &header)?;

        Ok(R1CSFile {
            version,
            header,
            constraints,
            wire_mapping,
        })
    }
}

pub struct Header {
    pub field_size: u32,
    pub prime_size: Vec<u8>,
    pub n_wires: u32,
    pub n_pub_out: u32,
    pub n_pub_in: u32,
    pub n_prv_in: u32,
    pub n_labels: u64,
    pub n_constraints: u32,
}

impl Header {
    fn new<R: Read>(mut reader: R, size: u64) -> IoResult<Header> {
        let field_size = reader.read_u32::<LittleEndian>()?;
        if field_size != 32 {
            return Err(IoError(Error::new(
                ErrorKind::InvalidData,
                "This parser only supports 32-byte fields",
            )));
        }

        if size != 32 + field_size as u64 {
            return Err(IoError(Error::new(
                ErrorKind::InvalidData,
                "Invalid header section size",
            )));
        }

        let mut prime_size = vec![0u8; field_size as usize];
        reader.read_exact(&mut prime_size)?;

        if prime_size
            != hex::decode("010000f093f5e1439170b97948e833285d588181b64550b829a031e1724e6430")
                .unwrap()
        {
            return Err(IoError(Error::new(
                ErrorKind::InvalidData,
                "This parser only supports bn256",
            )));
        }

        Ok(Header {
            field_size,
            prime_size,
            n_wires: reader.read_u32::<LittleEndian>()?,
            n_pub_out: reader.read_u32::<LittleEndian>()?,
            n_pub_in: reader.read_u32::<LittleEndian>()?,
            n_prv_in: reader.read_u32::<LittleEndian>()?,
            n_labels: reader.read_u64::<LittleEndian>()?,
            n_constraints: reader.read_u32::<LittleEndian>()?,
        })
    }
}

fn read_constraint_vec<R: Read, F: PrimeField>(mut reader: R) -> IoResult<ConstraintVec<F>> {
    let n_vec = reader.read_u32::<LittleEndian>()? as usize;
    let mut vec = Vec::with_capacity(n_vec);
    for _ in 0..n_vec {
        vec.push((
            reader.read_u32::<LittleEndian>()? as usize,
<<<<<<< HEAD
            F::deserialize_uncompressed(&mut reader)?,
=======
            E::ScalarField::deserialize_uncompressed_unchecked(&mut reader)?,
>>>>>>> 8b48b2c2
        ));
    }
    Ok(vec)
}

fn read_constraints<R: Read, F: PrimeField>(
    mut reader: R,
    header: &Header,
) -> IoResult<Vec<Constraints<F>>> {
    // todo check section size
    let mut vec = Vec::with_capacity(header.n_constraints as usize);
    for _ in 0..header.n_constraints {
        vec.push((
            read_constraint_vec::<&mut R, F>(&mut reader)?,
            read_constraint_vec::<&mut R, F>(&mut reader)?,
            read_constraint_vec::<&mut R, F>(&mut reader)?,
        ));
    }
    Ok(vec)
}

fn read_map<R: Read>(mut reader: R, size: u64, header: &Header) -> IoResult<Vec<u64>> {
    if size != header.n_wires as u64 * 8 {
        return Err(IoError(Error::new(
            ErrorKind::InvalidData,
            "Invalid map section size",
        )));
    }
    let mut vec = Vec::with_capacity(header.n_wires as usize);
    for _ in 0..header.n_wires {
        vec.push(reader.read_u64::<LittleEndian>()?);
    }
    if vec[0] != 0 {
        return Err(IoError(Error::new(
            ErrorKind::InvalidData,
            "Wire 0 should always be mapped to 0",
        )));
    }
    Ok(vec)
}

#[cfg(test)]
mod tests {
    use super::*;
    use ark_bn254::Fr;
    use ark_std::io::{BufReader, Cursor};

    #[test]
    fn sample() {
        let data = hex_literal::hex!(
            "
        72316373
        01000000
        03000000
        01000000 40000000 00000000
        20000000
        010000f0 93f5e143 9170b979 48e83328 5d588181 b64550b8 29a031e1 724e6430
        07000000
        01000000
        02000000
        03000000
        e8030000 00000000
        03000000
        02000000 88020000 00000000
        02000000
        05000000 03000000 00000000 00000000 00000000 00000000 00000000 00000000 00000000
        06000000 08000000 00000000 00000000 00000000 00000000 00000000 00000000 00000000
        03000000
        00000000 02000000 00000000 00000000 00000000 00000000 00000000 00000000 00000000
        02000000 14000000 00000000 00000000 00000000 00000000 00000000 00000000 00000000
        03000000 0C000000 00000000 00000000 00000000 00000000 00000000 00000000 00000000
        02000000
        00000000 05000000 00000000 00000000 00000000 00000000 00000000 00000000 00000000
        02000000 07000000 00000000 00000000 00000000 00000000 00000000 00000000 00000000
        03000000
        01000000 04000000 00000000 00000000 00000000 00000000 00000000 00000000 00000000
        04000000 08000000 00000000 00000000 00000000 00000000 00000000 00000000 00000000
        05000000 03000000 00000000 00000000 00000000 00000000 00000000 00000000 00000000
        02000000
        03000000 2C000000 00000000 00000000 00000000 00000000 00000000 00000000 00000000
        06000000 06000000 00000000 00000000 00000000 00000000 00000000 00000000 00000000
        00000000
        01000000
        06000000 04000000 00000000 00000000 00000000 00000000 00000000 00000000 00000000
        03000000
        00000000 06000000 00000000 00000000 00000000 00000000 00000000 00000000 00000000
        02000000 0B000000 00000000 00000000 00000000 00000000 00000000 00000000 00000000
        03000000 05000000 00000000 00000000 00000000 00000000 00000000 00000000 00000000
        01000000
        06000000 58020000 00000000 00000000 00000000 00000000 00000000 00000000 00000000
        03000000 38000000 00000000
        00000000 00000000
        03000000 00000000
        0a000000 00000000
        0b000000 00000000
        0c000000 00000000
        0f000000 00000000
        44010000 00000000
    "
        );

        let reader = BufReader::new(Cursor::new(&data[..]));
        let file = R1CSFile::<Fr>::new(reader).unwrap();
        assert_eq!(file.version, 1);

        assert_eq!(file.header.field_size, 32);
        assert_eq!(
            file.header.prime_size,
            hex::decode("010000f093f5e1439170b97948e833285d588181b64550b829a031e1724e6430")
                .unwrap(),
        );
        assert_eq!(file.header.n_wires, 7);
        assert_eq!(file.header.n_pub_out, 1);
        assert_eq!(file.header.n_pub_in, 2);
        assert_eq!(file.header.n_prv_in, 3);
        assert_eq!(file.header.n_labels, 0x03e8);
        assert_eq!(file.header.n_constraints, 3);

        assert_eq!(file.constraints.len(), 3);
        assert_eq!(file.constraints[0].0.len(), 2);
        assert_eq!(file.constraints[0].0[0].0, 5);
        assert_eq!(file.constraints[0].0[0].1, Fr::from(3));
        assert_eq!(file.constraints[2].1[0].0, 0);
        assert_eq!(file.constraints[2].1[0].1, Fr::from(6));
        assert_eq!(file.constraints[1].2.len(), 0);

        assert_eq!(file.wire_mapping.len(), 7);
        assert_eq!(file.wire_mapping[1], 3);
    }
}<|MERGE_RESOLUTION|>--- conflicted
+++ resolved
@@ -206,11 +206,7 @@
     for _ in 0..n_vec {
         vec.push((
             reader.read_u32::<LittleEndian>()? as usize,
-<<<<<<< HEAD
-            F::deserialize_uncompressed(&mut reader)?,
-=======
-            E::ScalarField::deserialize_uncompressed_unchecked(&mut reader)?,
->>>>>>> 8b48b2c2
+            F::deserialize_uncompressed_unchecked(&mut reader)?,
         ));
     }
     Ok(vec)
